--- conflicted
+++ resolved
@@ -45,7 +45,6 @@
 {
   static const unsigned char asso_values[] =
     {
-<<<<<<< HEAD
       70, 70, 70, 70, 70, 70, 70, 70, 70, 70,
       70, 70, 70, 70, 70, 70, 70, 70, 70, 70,
       70, 70, 70, 70, 70, 70, 70, 70, 70, 70,
@@ -72,34 +71,6 @@
       70, 70, 70, 70, 70, 70, 70, 70, 70, 70,
       70, 70, 70, 70, 70, 70, 70, 70, 70, 70,
       70, 70, 70, 70, 70, 70
-=======
-      50, 50, 50, 50, 50, 50, 50, 50, 50, 50,
-      50, 50, 50, 50, 50, 50, 50, 50, 50, 50,
-      50, 50, 50, 50, 50, 50, 50, 50, 50, 50,
-      50, 50, 50, 50, 50, 50, 50, 50, 50, 50,
-      50, 50, 50, 50, 50, 50, 50, 50, 50, 50,
-      50, 50, 50, 50, 50, 50, 50, 50, 50, 50,
-      50, 50, 50, 50, 50, 50, 50, 50, 50, 50,
-      50, 50, 50, 50, 50, 50, 50, 50, 50, 50,
-      50, 50, 50, 50, 50, 50, 50, 50, 50, 50,
-      50, 50, 50, 50, 50, 50, 50,  0, 35,  0,
-       5, 10, 50,  0, 30, 20, 50,  0, 10, 20,
-       5,  0,  0, 50,  5,  0, 10, 15, 50, 50,
-      20, 50, 50, 50, 50, 50, 50, 50, 50, 50,
-      50, 50, 50, 50, 50, 50, 50, 50, 50, 50,
-      50, 50, 50, 50, 50, 50, 50, 50, 50, 50,
-      50, 50, 50, 50, 50, 50, 50, 50, 50, 50,
-      50, 50, 50, 50, 50, 50, 50, 50, 50, 50,
-      50, 50, 50, 50, 50, 50, 50, 50, 50, 50,
-      50, 50, 50, 50, 50, 50, 50, 50, 50, 50,
-      50, 50, 50, 50, 50, 50, 50, 50, 50, 50,
-      50, 50, 50, 50, 50, 50, 50, 50, 50, 50,
-      50, 50, 50, 50, 50, 50, 50, 50, 50, 50,
-      50, 50, 50, 50, 50, 50, 50, 50, 50, 50,
-      50, 50, 50, 50, 50, 50, 50, 50, 50, 50,
-      50, 50, 50, 50, 50, 50, 50, 50, 50, 50,
-      50, 50, 50, 50, 50, 50
->>>>>>> 5dc502eb
     };
   return len + asso_values[(unsigned char)str[len - 1]] + asso_values[(unsigned char)str[0]];
 }
@@ -116,11 +87,7 @@
 {
   enum
     {
-<<<<<<< HEAD
-      TOTAL_KEYWORDS = 34,
-=======
-      TOTAL_KEYWORDS = 32,
->>>>>>> 5dc502eb
+      TOTAL_KEYWORDS = 35,
       MIN_WORD_LENGTH = 4,
       MAX_WORD_LENGTH = 26,
       MIN_HASH_VALUE = 5,
@@ -132,91 +99,44 @@
       {"",0,NULL,0,NULL}, {"",0,NULL,0,NULL},
       {"",0,NULL,0,NULL}, {"",0,NULL,0,NULL},
       {"",0,NULL,0,NULL},
-<<<<<<< HEAD
-#line 40 "src/confitems.gperf"
-      {"stats",               30, ITEM(stats, bool)},
-=======
-#line 13 "src/confitems.gperf"
-      {"compiler",             3, ITEM(compiler, string)},
-#line 11 "src/confitems.gperf"
-      {"cache_dir",            1, ITEM(cache_dir, env_string)},
-      {"",0,NULL,0,NULL},
-#line 15 "src/confitems.gperf"
-      {"compression",          5, ITEM(compression, bool)},
-      {"",0,NULL,0,NULL},
-#line 17 "src/confitems.gperf"
-      {"cpp_extension",        7, ITEM(cpp_extension, string)},
-#line 14 "src/confitems.gperf"
-      {"compiler_check",       4, ITEM(compiler_check, string)},
+#line 41 "src/confitems.gperf"
+      {"stats",               31, ITEM(stats, bool)},
+      {"",0,NULL,0,NULL},
 #line 38 "src/confitems.gperf"
-      {"stats",               28, ITEM(stats, bool)},
-#line 12 "src/confitems.gperf"
-      {"cache_dir_levels",     2, ITEM_V(cache_dir_levels, unsigned, dir_levels)},
-#line 16 "src/confitems.gperf"
-      {"compression_level",    6, ITEM(compression_level, unsigned)},
-#line 26 "src/confitems.gperf"
-      {"log_file",            16, ITEM(log_file, env_string)},
-#line 31 "src/confitems.gperf"
-      {"prefix_command",      21, ITEM(prefix_command, env_string)},
-#line 37 "src/confitems.gperf"
-      {"sloppiness",          27, ITEM(sloppiness, sloppiness)},
-#line 30 "src/confitems.gperf"
-      {"pch_external_checksum", 20, ITEM(pch_external_checksum, bool)},
-#line 35 "src/confitems.gperf"
-      {"recache",             25, ITEM(recache, bool)},
-#line 32 "src/confitems.gperf"
-      {"prefix_command_cpp",  22, ITEM(prefix_command_cpp, env_string)},
-#line 33 "src/confitems.gperf"
-      {"read_only",           23, ITEM(read_only, bool)},
-#line 41 "src/confitems.gperf"
-      {"unify",               31, ITEM(unify, bool)},
->>>>>>> 5dc502eb
-      {"",0,NULL,0,NULL},
-#line 37 "src/confitems.gperf"
-      {"recache",             27, ITEM(recache, bool)},
+      {"recache",             28, ITEM(recache, bool)},
 #line 28 "src/confitems.gperf"
       {"max_size",            18, ITEM(max_size, size)},
 #line 27 "src/confitems.gperf"
       {"max_files",           17, ITEM(max_files, unsigned)},
-#line 39 "src/confitems.gperf"
-      {"sloppiness",          29, ITEM(sloppiness, sloppiness)},
-      {"",0,NULL,0,NULL},
-<<<<<<< HEAD
+#line 40 "src/confitems.gperf"
+      {"sloppiness",          30, ITEM(sloppiness, sloppiness)},
+      {"",0,NULL,0,NULL},
 #line 19 "src/confitems.gperf"
       {"disable",              9, ITEM(disable, bool)},
 #line 10 "src/confitems.gperf"
       {"base_dir",             0, ITEM_V(base_dir, env_string, absolute_path)},
-#line 38 "src/confitems.gperf"
-      {"run_second_cpp",      28, ITEM(run_second_cpp, bool)},
-=======
-#line 34 "src/confitems.gperf"
-      {"read_only_direct",    24, ITEM(read_only_direct, bool)},
-#line 19 "src/confitems.gperf"
-      {"disable",              9, ITEM(disable, bool)},
 #line 39 "src/confitems.gperf"
-      {"temporary_dir",       29, ITEM(temporary_dir, env_string)},
-#line 36 "src/confitems.gperf"
-      {"run_second_cpp",      26, ITEM(run_second_cpp, bool)},
->>>>>>> 5dc502eb
+      {"run_second_cpp",      29, ITEM(run_second_cpp, bool)},
       {"",0,NULL,0,NULL},
 #line 18 "src/confitems.gperf"
       {"direct_mode",          8, ITEM(direct_mode, bool)},
       {"",0,NULL,0,NULL},
-<<<<<<< HEAD
+#line 34 "src/confitems.gperf"
+      {"prefix_command_cpp",  24, ITEM(prefix_command_cpp, env_string)},
 #line 33 "src/confitems.gperf"
-      {"prefix_command_cpp",  23, ITEM(prefix_command_cpp, env_string)},
+      {"prefix_command",      23, ITEM(prefix_command, env_string)},
+      {"",0,NULL,0,NULL},
 #line 32 "src/confitems.gperf"
-      {"prefix_command",      22, ITEM(prefix_command, env_string)},
-      {"",0,NULL,0,NULL}, {"",0,NULL,0,NULL},
-      {"",0,NULL,0,NULL},
-#line 41 "src/confitems.gperf"
-      {"temporary_dir",       31, ITEM(temporary_dir, env_string)},
+      {"pch_external_checksum", 22, ITEM(pch_external_checksum, bool)},
+      {"",0,NULL,0,NULL},
+#line 42 "src/confitems.gperf"
+      {"temporary_dir",       32, ITEM(temporary_dir, env_string)},
+#line 37 "src/confitems.gperf"
+      {"read_only_memcached", 27, ITEM(read_only_memcached, bool)},
+#line 43 "src/confitems.gperf"
+      {"umask",               33, ITEM(umask, umask)},
 #line 36 "src/confitems.gperf"
-      {"read_only_memcached", 26, ITEM(read_only_memcached, bool)},
-#line 42 "src/confitems.gperf"
-      {"umask",               32, ITEM(umask, umask)},
-#line 35 "src/confitems.gperf"
-      {"read_only_direct",    25, ITEM(read_only_direct, bool)},
+      {"read_only_direct",    26, ITEM(read_only_direct, bool)},
       {"",0,NULL,0,NULL},
 #line 13 "src/confitems.gperf"
       {"compiler",             3, ITEM(compiler, string)},
@@ -235,17 +155,6 @@
       {"keep_comments_cpp",   14, ITEM(keep_comments_cpp, bool)},
 #line 22 "src/confitems.gperf"
       {"hash_dir",            12, ITEM(hash_dir, bool)},
-=======
-#line 22 "src/confitems.gperf"
-      {"hash_dir",            12, ITEM(hash_dir, bool)},
-#line 21 "src/confitems.gperf"
-      {"hard_link",           11, ITEM(hard_link, bool)},
-#line 40 "src/confitems.gperf"
-      {"umask",               30, ITEM(umask, umask)},
-      {"",0,NULL,0,NULL}, {"",0,NULL,0,NULL},
-#line 10 "src/confitems.gperf"
-      {"base_dir",             0, ITEM_V(base_dir, env_string, absolute_path)},
->>>>>>> 5dc502eb
 #line 25 "src/confitems.gperf"
       {"limit_multiple",      15, ITEM(limit_multiple, float)},
       {"",0,NULL,0,NULL},
@@ -270,14 +179,14 @@
       {"",0,NULL,0,NULL}, {"",0,NULL,0,NULL},
 #line 21 "src/confitems.gperf"
       {"hard_link",           11, ITEM(hard_link, bool)},
-#line 43 "src/confitems.gperf"
-      {"unify",               33, ITEM(unify, bool)},
+#line 44 "src/confitems.gperf"
+      {"unify",               34, ITEM(unify, bool)},
       {"",0,NULL,0,NULL},
 #line 16 "src/confitems.gperf"
       {"compression_level",    6, ITEM(compression_level, unsigned)},
       {"",0,NULL,0,NULL},
-#line 34 "src/confitems.gperf"
-      {"read_only",           24, ITEM(read_only, bool)},
+#line 35 "src/confitems.gperf"
+      {"read_only",           25, ITEM(read_only, bool)},
       {"",0,NULL,0,NULL}, {"",0,NULL,0,NULL},
       {"",0,NULL,0,NULL}, {"",0,NULL,0,NULL},
 #line 30 "src/confitems.gperf"
@@ -298,8 +207,4 @@
     }
   return 0;
 }
-<<<<<<< HEAD
-static const size_t CONFITEMS_TOTAL_KEYWORDS = 34;
-=======
-static const size_t CONFITEMS_TOTAL_KEYWORDS = 32;
->>>>>>> 5dc502eb
+static const size_t CONFITEMS_TOTAL_KEYWORDS = 35;