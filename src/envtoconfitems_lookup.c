--- conflicted
+++ resolved
@@ -1,10 +1,6 @@
 /* ANSI-C code produced by gperf version 3.0.4 */
 /* Command-line: gperf src/envtoconfitems.gperf  */
-<<<<<<< HEAD
-/* Computed positions: -k'1,5,11' */
-=======
-/* Computed positions: -k'4-5' */
->>>>>>> 5dc502eb
+/* Computed positions: -k'4-5,11' */
 
 #if !((' ' == 32) && ('!' == 33) && ('"' == 34) && ('#' == 35) \
       && ('%' == 37) && ('&' == 38) && ('\'' == 39) && ('(' == 40) \
@@ -35,11 +31,7 @@
 
 #line 9 "src/envtoconfitems.gperf"
 struct env_to_conf_item;
-<<<<<<< HEAD
-/* maximum key range = 47, duplicates = 0 */
-=======
 /* maximum key range = 52, duplicates = 0 */
->>>>>>> 5dc502eb
 
 #ifdef __GNUC__
 __inline
@@ -53,44 +45,16 @@
 {
   static const unsigned char asso_values[] =
     {
-<<<<<<< HEAD
-      49, 49, 49, 49, 49, 49, 49, 49, 49, 49,
-      49, 49, 49, 49, 49, 49, 49, 49, 49, 49,
-      49, 49, 49, 49, 49, 49, 49, 49, 49, 49,
-      49, 49, 49, 49, 49, 49, 49, 49, 49, 49,
-      49, 49, 49, 49, 49, 49, 49, 49, 49, 49,
-      49, 49, 49, 49, 49, 49, 49, 49, 49, 49,
-      49, 49, 49, 49, 49, 49,  5,  0,  0,  5,
-      40, 49, 20,  5,  0, 49, 20,  5,  0,  5,
-       5,  0, 15,  0, 25,  0, 25, 49, 49, 49,
-       0, 49, 49, 49, 49, 49, 49, 49, 49, 49,
-      49, 49, 49, 49, 49, 49, 49, 49, 49, 49,
-      49, 49, 49, 49, 49, 49, 49, 49, 49, 49,
-      49, 49, 49, 49, 49, 49, 49, 49, 49, 49,
-      49, 49, 49, 49, 49, 49, 49, 49, 49, 49,
-      49, 49, 49, 49, 49, 49, 49, 49, 49, 49,
-      49, 49, 49, 49, 49, 49, 49, 49, 49, 49,
-      49, 49, 49, 49, 49, 49, 49, 49, 49, 49,
-      49, 49, 49, 49, 49, 49, 49, 49, 49, 49,
-      49, 49, 49, 49, 49, 49, 49, 49, 49, 49,
-      49, 49, 49, 49, 49, 49, 49, 49, 49, 49,
-      49, 49, 49, 49, 49, 49, 49, 49, 49, 49,
-      49, 49, 49, 49, 49, 49, 49, 49, 49, 49,
-      49, 49, 49, 49, 49, 49, 49, 49, 49, 49,
-      49, 49, 49, 49, 49, 49, 49, 49, 49, 49,
-      49, 49, 49, 49, 49, 49, 49, 49, 49, 49,
-      49, 49, 49, 49, 49, 49, 49
-=======
       54, 54, 54, 54, 54, 54, 54, 54, 54, 54,
       54, 54, 54, 54, 54, 54, 54, 54, 54, 54,
       54, 54, 54, 54, 54, 54, 54, 54, 54, 54,
       54, 54, 54, 54, 54, 54, 54, 54, 54, 54,
       54, 54, 54, 54, 54, 54, 54, 54, 54, 54,
        0, 54, 54, 54, 54, 54, 54, 54, 54, 54,
-      54, 54, 54, 54, 54, 25, 10,  0,  0, 15,
-      10, 54,  5,  0, 54, 10, 35, 15,  0, 25,
-       0, 54, 15, 20,  0, 54, 15, 54, 54,  0,
-      54, 54, 54, 54, 54,  5, 54, 54, 54, 54,
+      54, 54, 54, 54, 54, 15, 20,  0,  0, 10,
+       0, 54, 20,  0, 54, 15, 45, 15,  0, 10,
+       5, 54, 10, 25,  0, 54, 20, 54, 54,  0,
+      54, 54, 54, 54, 54, 20, 54, 54, 54, 54,
       54, 54, 54, 54, 54, 54, 54, 54, 54, 54,
       54, 54, 54, 54, 54, 54, 54, 54, 54, 54,
       54, 54, 54, 54, 54, 54, 54, 54, 54, 54,
@@ -107,14 +71,12 @@
       54, 54, 54, 54, 54, 54, 54, 54, 54, 54,
       54, 54, 54, 54, 54, 54, 54, 54, 54, 54,
       54, 54, 54, 54, 54, 54
->>>>>>> 5dc502eb
     };
   register int hval = len;
 
   switch (hval)
     {
       default:
-<<<<<<< HEAD
         hval += asso_values[(unsigned char)str[10]];
       /*FALLTHROUGH*/
       case 10:
@@ -123,10 +85,7 @@
       case 7:
       case 6:
       case 5:
-        hval += asso_values[(unsigned char)str[4]+1];
-=======
         hval += asso_values[(unsigned char)str[4]];
->>>>>>> 5dc502eb
       /*FALLTHROUGH*/
       case 4:
         hval += asso_values[(unsigned char)str[3]];
@@ -150,19 +109,11 @@
 {
   enum
     {
-<<<<<<< HEAD
-      TOTAL_KEYWORDS = 34,
-=======
-      TOTAL_KEYWORDS = 33,
->>>>>>> 5dc502eb
+      TOTAL_KEYWORDS = 36,
       MIN_WORD_LENGTH = 2,
       MAX_WORD_LENGTH = 18,
       MIN_HASH_VALUE = 2,
-<<<<<<< HEAD
-      MAX_HASH_VALUE = 48
-=======
       MAX_HASH_VALUE = 53
->>>>>>> 5dc502eb
     };
 
   static const struct env_to_conf_item wordlist[] =
@@ -170,159 +121,88 @@
       {"",""}, {"",""},
 #line 12 "src/envtoconfitems.gperf"
       {"CC", "compiler"},
-<<<<<<< HEAD
-#line 18 "src/envtoconfitems.gperf"
-      {"DIR", "cache_dir"},
-#line 16 "src/envtoconfitems.gperf"
-      {"CPP2", "run_second_cpp"},
-#line 44 "src/envtoconfitems.gperf"
-      {"UNIFY", "unify"},
-#line 19 "src/envtoconfitems.gperf"
-      {"DIRECT", "direct_mode"},
-#line 20 "src/envtoconfitems.gperf"
-      {"DISABLE", "disable"},
-#line 14 "src/envtoconfitems.gperf"
-      {"COMPRESS", "compression"},
-#line 33 "src/envtoconfitems.gperf"
-      {"PATH", "path"},
-#line 40 "src/envtoconfitems.gperf"
-      {"SLOPPINESS", "sloppiness"},
-#line 34 "src/envtoconfitems.gperf"
-      {"PREFIX", "prefix_command"},
-#line 29 "src/envtoconfitems.gperf"
-      {"MAXSIZE", "max_size"},
-#line 28 "src/envtoconfitems.gperf"
-      {"MAXFILES", "max_files"},
-      {"",""},
-#line 35 "src/envtoconfitems.gperf"
-      {"PREFIX_CPP", "prefix_command_cpp"},
-      {"",""},
-#line 11 "src/envtoconfitems.gperf"
-      {"BASEDIR", "base_dir"},
-#line 13 "src/envtoconfitems.gperf"
-      {"COMPILERCHECK", "compiler_check"},
-#line 21 "src/envtoconfitems.gperf"
-      {"EXTENSION", "cpp_extension"},
-#line 22 "src/envtoconfitems.gperf"
-      {"EXTRAFILES", "extra_files_to_hash"},
-      {"",""},
-#line 39 "src/envtoconfitems.gperf"
-      {"RECACHE", "recache"},
-#line 25 "src/envtoconfitems.gperf"
-      {"IGNOREHEADERS", "ignore_headers_in_manifest"},
-#line 30 "src/envtoconfitems.gperf"
-      {"MEMCACHED_CONF", "memcached_conf"},
-#line 43 "src/envtoconfitems.gperf"
-      {"UMASK", "umask"},
-      {"",""},
-#line 27 "src/envtoconfitems.gperf"
-      {"LOGFILE", "log_file"},
-#line 36 "src/envtoconfitems.gperf"
-      {"READONLY", "read_only"},
-#line 31 "src/envtoconfitems.gperf"
-      {"MEMCACHED_ONLY", "memcached_only"},
-#line 41 "src/envtoconfitems.gperf"
-      {"STATS", "stats"},
-      {"",""},
-#line 24 "src/envtoconfitems.gperf"
-      {"HASHDIR", "hash_dir"},
-#line 23 "src/envtoconfitems.gperf"
-      {"HARDLINK", "hard_link"},
-      {"",""}, {"",""}, {"",""},
-#line 42 "src/envtoconfitems.gperf"
-      {"TEMPDIR", "temporary_dir"},
-#line 15 "src/envtoconfitems.gperf"
-      {"COMPRESSLEVEL", "compression_level"},
-#line 26 "src/envtoconfitems.gperf"
-      {"LIMIT_MULTIPLE", "limit_multiple"},
-#line 37 "src/envtoconfitems.gperf"
-      {"READONLY_DIRECT", "read_only_direct"},
-      {"",""}, {"",""},
-#line 38 "src/envtoconfitems.gperf"
-      {"READONLY_MEMCACHED", "read_only_memcached"},
-      {"",""}, {"",""}, {"",""},
-#line 32 "src/envtoconfitems.gperf"
-      {"NLEVELS", "cache_dir_levels"},
-#line 17 "src/envtoconfitems.gperf"
-      {"COMMENTS", "keep_comments_cpp"}
-=======
 #line 19 "src/envtoconfitems.gperf"
       {"DIR", "cache_dir"},
 #line 17 "src/envtoconfitems.gperf"
       {"CPP2", "run_second_cpp"},
-      {"",""}, {"",""},
-#line 41 "src/envtoconfitems.gperf"
-      {"TEMPDIR", "temporary_dir"},
-#line 13 "src/envtoconfitems.gperf"
-      {"COMPILER", "compiler"},
-#line 32 "src/envtoconfitems.gperf"
-      {"PATH", "path"},
-#line 39 "src/envtoconfitems.gperf"
-      {"SLOPPINESS", "sloppiness"},
-      {"",""},
-#line 25 "src/envtoconfitems.gperf"
-      {"HASHDIR", "hash_dir"},
-#line 14 "src/envtoconfitems.gperf"
-      {"COMPILERCHECK", "compiler_check"},
-#line 27 "src/envtoconfitems.gperf"
-      {"LIMIT_MULTIPLE", "limit_multiple"},
-#line 43 "src/envtoconfitems.gperf"
+#line 46 "src/envtoconfitems.gperf"
       {"UNIFY", "unify"},
-#line 34 "src/envtoconfitems.gperf"
+#line 36 "src/envtoconfitems.gperf"
       {"PREFIX", "prefix_command"},
 #line 28 "src/envtoconfitems.gperf"
       {"LOGFILE", "log_file"},
 #line 29 "src/envtoconfitems.gperf"
       {"MAXFILES", "max_files"},
       {"",""},
-#line 35 "src/envtoconfitems.gperf"
+#line 37 "src/envtoconfitems.gperf"
       {"PREFIX_CPP", "prefix_command_cpp"},
+      {"",""},
+#line 44 "src/envtoconfitems.gperf"
+      {"TEMPDIR", "temporary_dir"},
+#line 13 "src/envtoconfitems.gperf"
+      {"COMPILER", "compiler"},
+#line 27 "src/envtoconfitems.gperf"
+      {"LIMIT_MULTIPLE", "limit_multiple"},
+      {"",""},
 #line 20 "src/envtoconfitems.gperf"
       {"DIRECT", "direct_mode"},
 #line 11 "src/envtoconfitems.gperf"
       {"BASEDIR", "base_dir"},
+#line 38 "src/envtoconfitems.gperf"
+      {"READONLY", "read_only"},
+#line 22 "src/envtoconfitems.gperf"
+      {"EXTENSION", "cpp_extension"},
+#line 42 "src/envtoconfitems.gperf"
+      {"SLOPPINESS", "sloppiness"},
+      {"",""},
+#line 41 "src/envtoconfitems.gperf"
+      {"RECACHE", "recache"},
 #line 15 "src/envtoconfitems.gperf"
       {"COMPRESS", "compression"},
-#line 22 "src/envtoconfitems.gperf"
-      {"EXTENSION", "cpp_extension"},
-#line 40 "src/envtoconfitems.gperf"
+#line 34 "src/envtoconfitems.gperf"
+      {"PATH", "path"},
+#line 39 "src/envtoconfitems.gperf"
+      {"READONLY_DIRECT", "read_only_direct"},
+      {"",""},
+#line 25 "src/envtoconfitems.gperf"
+      {"HASHDIR", "hash_dir"},
+#line 14 "src/envtoconfitems.gperf"
+      {"COMPILERCHECK", "compiler_check"},
+#line 31 "src/envtoconfitems.gperf"
+      {"MEMCACHED_CONF", "memcached_conf"},
+#line 43 "src/envtoconfitems.gperf"
       {"STATS", "stats"},
       {"",""},
 #line 30 "src/envtoconfitems.gperf"
       {"MAXSIZE", "max_size"},
+#line 18 "src/envtoconfitems.gperf"
+      {"COMMENTS", "keep_comments_cpp"},
+      {"",""},
+#line 23 "src/envtoconfitems.gperf"
+      {"EXTRAFILES", "extra_files_to_hash"},
+      {"",""},
+#line 33 "src/envtoconfitems.gperf"
+      {"NLEVELS", "cache_dir_levels"},
+#line 40 "src/envtoconfitems.gperf"
+      {"READONLY_MEMCACHED", "read_only_memcached"},
+#line 32 "src/envtoconfitems.gperf"
+      {"MEMCACHED_ONLY", "memcached_only"},
+#line 35 "src/envtoconfitems.gperf"
+      {"PCH_EXTSUM", "pch_external_checksum"},
+      {"",""},
+#line 21 "src/envtoconfitems.gperf"
+      {"DISABLE", "disable"},
+#line 26 "src/envtoconfitems.gperf"
+      {"IGNOREHEADERS", "ignore_headers_in_manifest"},
+      {"",""},
+#line 45 "src/envtoconfitems.gperf"
+      {"UMASK", "umask"},
+      {"",""}, {"",""},
 #line 16 "src/envtoconfitems.gperf"
       {"COMPRESSLEVEL", "compression_level"},
-      {"",""},
-#line 33 "src/envtoconfitems.gperf"
-      {"PCH_EXTSUM", "pch_external_checksum"},
-      {"",""},
-#line 38 "src/envtoconfitems.gperf"
-      {"RECACHE", "recache"},
-#line 36 "src/envtoconfitems.gperf"
-      {"READONLY", "read_only"},
-      {"",""},
-#line 42 "src/envtoconfitems.gperf"
-      {"UMASK", "umask"},
-      {"",""},
-#line 31 "src/envtoconfitems.gperf"
-      {"NLEVELS", "cache_dir_levels"},
-#line 18 "src/envtoconfitems.gperf"
-      {"COMMENTS", "keep_comments_cpp"},
-      {"",""},
-#line 37 "src/envtoconfitems.gperf"
-      {"READONLY_DIRECT", "read_only_direct"},
-      {"",""},
-#line 21 "src/envtoconfitems.gperf"
-      {"DISABLE", "disable"},
+      {"",""}, {"",""}, {"",""}, {"",""},
 #line 24 "src/envtoconfitems.gperf"
-      {"HARDLINK", "hard_link"},
-      {"",""}, {"",""}, {"",""}, {"",""}, {"",""}, {"",""},
-#line 23 "src/envtoconfitems.gperf"
-      {"EXTRAFILES", "extra_files_to_hash"},
-      {"",""}, {"",""},
-#line 26 "src/envtoconfitems.gperf"
-      {"IGNOREHEADERS", "ignore_headers_in_manifest"}
->>>>>>> 5dc502eb
+      {"HARDLINK", "hard_link"}
     };
 
   if (len <= MAX_WORD_LENGTH && len >= MIN_WORD_LENGTH)
@@ -339,8 +219,4 @@
     }
   return 0;
 }
-<<<<<<< HEAD
-static const size_t ENVTOCONFITEMS_TOTAL_KEYWORDS = 34;
-=======
-static const size_t ENVTOCONFITEMS_TOTAL_KEYWORDS = 33;
->>>>>>> 5dc502eb
+static const size_t ENVTOCONFITEMS_TOTAL_KEYWORDS = 36;