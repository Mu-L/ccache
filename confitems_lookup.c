/* ANSI-C code produced by gperf version 3.0.4 */
/* Command-line: gperf confitems.gperf  */
/* Computed positions: -k'1,$' */

#if !((' ' == 32) && ('!' == 33) && ('"' == 34) && ('#' == 35) \
      && ('%' == 37) && ('&' == 38) && ('\'' == 39) && ('(' == 40) \
      && (')' == 41) && ('*' == 42) && ('+' == 43) && (',' == 44) \
      && ('-' == 45) && ('.' == 46) && ('/' == 47) && ('0' == 48) \
      && ('1' == 49) && ('2' == 50) && ('3' == 51) && ('4' == 52) \
      && ('5' == 53) && ('6' == 54) && ('7' == 55) && ('8' == 56) \
      && ('9' == 57) && (':' == 58) && (';' == 59) && ('<' == 60) \
      && ('=' == 61) && ('>' == 62) && ('?' == 63) && ('A' == 65) \
      && ('B' == 66) && ('C' == 67) && ('D' == 68) && ('E' == 69) \
      && ('F' == 70) && ('G' == 71) && ('H' == 72) && ('I' == 73) \
      && ('J' == 74) && ('K' == 75) && ('L' == 76) && ('M' == 77) \
      && ('N' == 78) && ('O' == 79) && ('P' == 80) && ('Q' == 81) \
      && ('R' == 82) && ('S' == 83) && ('T' == 84) && ('U' == 85) \
      && ('V' == 86) && ('W' == 87) && ('X' == 88) && ('Y' == 89) \
      && ('Z' == 90) && ('[' == 91) && ('\\' == 92) && (']' == 93) \
      && ('^' == 94) && ('_' == 95) && ('a' == 97) && ('b' == 98) \
      && ('c' == 99) && ('d' == 100) && ('e' == 101) && ('f' == 102) \
      && ('g' == 103) && ('h' == 104) && ('i' == 105) && ('j' == 106) \
      && ('k' == 107) && ('l' == 108) && ('m' == 109) && ('n' == 110) \
      && ('o' == 111) && ('p' == 112) && ('q' == 113) && ('r' == 114) \
      && ('s' == 115) && ('t' == 116) && ('u' == 117) && ('v' == 118) \
      && ('w' == 119) && ('x' == 120) && ('y' == 121) && ('z' == 122) \
      && ('{' == 123) && ('|' == 124) && ('}' == 125) && ('~' == 126))
/* The character set is not based on ISO-646.  */
#error "gperf generated tables don't work with this execution character set. Please report a bug to <bug-gnu-gperf@gnu.org>."
#endif

#line 8 "confitems.gperf"
struct conf_item;
/* maximum key range = 41, duplicates = 0 */

#ifdef __GNUC__
__inline
#else
#ifdef __cplusplus
inline
#endif
#endif
static unsigned int
confitems_hash (register const char *str, register unsigned int len)
{
  static const unsigned char asso_values[] =
    {
<<<<<<< HEAD
      50, 50, 50, 50, 50, 50, 50, 50, 50, 50,
      50, 50, 50, 50, 50, 50, 50, 50, 50, 50,
      50, 50, 50, 50, 50, 50, 50, 50, 50, 50,
      50, 50, 50, 50, 50, 50, 50, 50, 50, 50,
      50, 50, 50, 50, 50, 50, 50, 50, 50, 50,
      50, 50, 50, 50, 50, 50, 50, 50, 50, 50,
      50, 50, 50, 50, 50, 50, 50, 50, 50, 50,
      50, 50, 50, 50, 50, 50, 50, 50, 50, 50,
      50, 50, 50, 50, 50, 50, 50, 50, 50, 50,
      50, 50, 50, 50, 50, 50, 50, 50, 18,  5,
       5,  0, 10, 50,  0,  0, 50, 13,  3, 25,
      20, 50, 25, 50,  0,  0, 15,  5, 50, 50,
      50,  8, 50, 50, 50, 50, 50, 50, 50, 50,
      50, 50, 50, 50, 50, 50, 50, 50, 50, 50,
      50, 50, 50, 50, 50, 50, 50, 50, 50, 50,
      50, 50, 50, 50, 50, 50, 50, 50, 50, 50,
      50, 50, 50, 50, 50, 50, 50, 50, 50, 50,
      50, 50, 50, 50, 50, 50, 50, 50, 50, 50,
      50, 50, 50, 50, 50, 50, 50, 50, 50, 50,
      50, 50, 50, 50, 50, 50, 50, 50, 50, 50,
      50, 50, 50, 50, 50, 50, 50, 50, 50, 50,
      50, 50, 50, 50, 50, 50, 50, 50, 50, 50,
      50, 50, 50, 50, 50, 50, 50, 50, 50, 50,
      50, 50, 50, 50, 50, 50, 50, 50, 50, 50,
      50, 50, 50, 50, 50, 50, 50, 50, 50, 50,
      50, 50, 50, 50, 50, 50
=======
      45, 45, 45, 45, 45, 45, 45, 45, 45, 45,
      45, 45, 45, 45, 45, 45, 45, 45, 45, 45,
      45, 45, 45, 45, 45, 45, 45, 45, 45, 45,
      45, 45, 45, 45, 45, 45, 45, 45, 45, 45,
      45, 45, 45, 45, 45, 45, 45, 45, 45, 45,
      45, 45, 45, 45, 45, 45, 45, 45, 45, 45,
      45, 45, 45, 45, 45, 45, 45, 45, 45, 45,
      45, 45, 45, 45, 45, 45, 45, 45, 45, 45,
      45, 45, 45, 45, 45, 45, 45, 45, 45, 45,
      45, 45, 45, 45, 45, 45, 45,  0, 13,  0,
      15, 10, 45,  5, 30, 10, 45, 45, 10, 20,
       5,  0,  0, 45,  5,  0, 10, 15, 45, 45,
      15, 45, 45, 45, 45, 45, 45, 45, 45, 45,
      45, 45, 45, 45, 45, 45, 45, 45, 45, 45,
      45, 45, 45, 45, 45, 45, 45, 45, 45, 45,
      45, 45, 45, 45, 45, 45, 45, 45, 45, 45,
      45, 45, 45, 45, 45, 45, 45, 45, 45, 45,
      45, 45, 45, 45, 45, 45, 45, 45, 45, 45,
      45, 45, 45, 45, 45, 45, 45, 45, 45, 45,
      45, 45, 45, 45, 45, 45, 45, 45, 45, 45,
      45, 45, 45, 45, 45, 45, 45, 45, 45, 45,
      45, 45, 45, 45, 45, 45, 45, 45, 45, 45,
      45, 45, 45, 45, 45, 45, 45, 45, 45, 45,
      45, 45, 45, 45, 45, 45, 45, 45, 45, 45,
      45, 45, 45, 45, 45, 45, 45, 45, 45, 45,
      45, 45, 45, 45, 45, 45
>>>>>>> c91de3eb
    };
  return len + asso_values[(unsigned char)str[len - 1]] + asso_values[(unsigned char)str[0]];
}

static
#ifdef __GNUC__
__inline
#if defined __GNUC_STDC_INLINE__ || defined __GNUC_GNU_INLINE__
__attribute__ ((__gnu_inline__))
#endif
#endif
const struct conf_item *
confitems_get (register const char *str, register unsigned int len)
{
  enum
    {
<<<<<<< HEAD
      TOTAL_KEYWORDS = 31,
=======
      TOTAL_KEYWORDS = 29,
>>>>>>> c91de3eb
      MIN_WORD_LENGTH = 4,
      MAX_WORD_LENGTH = 26,
      MIN_HASH_VALUE = 4,
      MAX_HASH_VALUE = 44
    };

  static const struct conf_item wordlist[] =
    {
      {"",0,NULL,0,NULL}, {"",0,NULL,0,NULL},
      {"",0,NULL,0,NULL}, {"",0,NULL,0,NULL},
#line 27 "confitems.gperf"
      {"path",                17, ITEM(path, env_string)},
      {"",0,NULL,0,NULL}, {"",0,NULL,0,NULL},
      {"",0,NULL,0,NULL},
<<<<<<< HEAD
#line 37 "confitems.gperf"
      {"stats",               27, ITEM(stats, bool)},
      {"",0,NULL,0,NULL},
#line 34 "confitems.gperf"
      {"recache",             24, ITEM(recache, bool)},
#line 22 "confitems.gperf"
      {"hash_dir",            12, ITEM(hash_dir, bool)},
      {"",0,NULL,0,NULL},
#line 36 "confitems.gperf"
      {"sloppiness",          26, ITEM(sloppiness, sloppiness)},
#line 24 "confitems.gperf"
      {"log_file",            14, ITEM(log_file, env_string)},
#line 19 "confitems.gperf"
      {"disable",              9, ITEM(disable, bool)},
=======
>>>>>>> c91de3eb
#line 13 "confitems.gperf"
      {"compiler",             3, ITEM(compiler, string)},
#line 11 "confitems.gperf"
      {"cache_dir",            1, ITEM(cache_dir, env_string)},
      {"",0,NULL,0,NULL},
<<<<<<< HEAD
#line 18 "confitems.gperf"
      {"direct_mode",          8, ITEM(direct_mode, bool)},
#line 31 "confitems.gperf"
      {"read_only",           21, ITEM(read_only, bool)},
#line 40 "confitems.gperf"
      {"unify",               30, ITEM(unify, bool)},
#line 20 "confitems.gperf"
      {"extra_files_to_hash", 10, ITEM(extra_files_to_hash, env_string)},
      {"",0,NULL,0,NULL},
#line 12 "confitems.gperf"
      {"cache_dir_levels",     2, ITEM_V(cache_dir_levels, unsigned, dir_levels)},
#line 21 "confitems.gperf"
      {"hard_link",           11, ITEM(hard_link, bool)},
#line 39 "confitems.gperf"
      {"umask",               29, ITEM(umask, umask)},
#line 33 "confitems.gperf"
      {"read_only_memcached", 23, ITEM(read_only_memcached, bool)},
#line 16 "confitems.gperf"
      {"compression_level",    6, ITEM(compression_level, unsigned)},
#line 10 "confitems.gperf"
      {"base_dir",             0, ITEM_V(base_dir, env_string, absolute_path)},
      {"",0,NULL,0,NULL},
#line 38 "confitems.gperf"
      {"temporary_dir",       28, ITEM(temporary_dir, env_string)},
#line 29 "confitems.gperf"
      {"path",                19, ITEM(path, env_string)},
      {"",0,NULL,0,NULL},
#line 32 "confitems.gperf"
      {"read_only_direct",    22, ITEM(read_only_direct, bool)},
#line 14 "confitems.gperf"
      {"compiler_check",       4, ITEM(compiler_check, string)},
=======
#line 15 "confitems.gperf"
      {"compression",          5, ITEM(compression, bool)},
      {"",0,NULL,0,NULL},
#line 17 "confitems.gperf"
      {"cpp_extension",        7, ITEM(cpp_extension, string)},
#line 14 "confitems.gperf"
      {"compiler_check",       4, ITEM(compiler_check, string)},
#line 35 "confitems.gperf"
      {"stats",               25, ITEM(stats, bool)},
#line 12 "confitems.gperf"
      {"cache_dir_levels",     2, ITEM_V(cache_dir_levels, unsigned, dir_levels)},
#line 16 "confitems.gperf"
      {"compression_level",    6, ITEM(compression_level, unsigned)},
#line 24 "confitems.gperf"
      {"log_file",            14, ITEM(log_file, env_string)},
#line 28 "confitems.gperf"
      {"prefix_command",      18, ITEM(prefix_command, env_string)},
#line 34 "confitems.gperf"
      {"sloppiness",          24, ITEM(sloppiness, sloppiness)},
#line 10 "confitems.gperf"
      {"base_dir",             0, ITEM_V(base_dir, env_string, absolute_path)},
#line 32 "confitems.gperf"
      {"recache",             22, ITEM(recache, bool)},
#line 29 "confitems.gperf"
      {"prefix_command_cpp",  19, ITEM(prefix_command_cpp, env_string)},
#line 30 "confitems.gperf"
      {"read_only",           20, ITEM(read_only, bool)},
#line 38 "confitems.gperf"
      {"unify",               28, ITEM(unify, bool)},
      {"",0,NULL,0,NULL}, {"",0,NULL,0,NULL},
>>>>>>> c91de3eb
#line 26 "confitems.gperf"
      {"max_size",            16, ITEM(max_size, size)},
#line 25 "confitems.gperf"
      {"max_files",           15, ITEM(max_files, unsigned)},
<<<<<<< HEAD
      {"",0,NULL,0,NULL},
#line 15 "confitems.gperf"
      {"compression",          5, ITEM(compression, bool)},
      {"",0,NULL,0,NULL},
#line 17 "confitems.gperf"
      {"cpp_extension",        7, ITEM(cpp_extension, string)},
#line 35 "confitems.gperf"
      {"run_second_cpp",      25, ITEM(run_second_cpp, bool)},
      {"",0,NULL,0,NULL},
#line 23 "confitems.gperf"
      {"ignore_headers_in_manifest", 13, ITEM(ignore_headers_in_manifest, env_string)},
      {"",0,NULL,0,NULL}, {"",0,NULL,0,NULL},
#line 30 "confitems.gperf"
      {"prefix_command",      20, ITEM(prefix_command, env_string)},
=======
      {"",0,NULL,0,NULL},
#line 31 "confitems.gperf"
      {"read_only_direct",    21, ITEM(read_only_direct, bool)},
#line 19 "confitems.gperf"
      {"disable",              9, ITEM(disable, bool)},
#line 36 "confitems.gperf"
      {"temporary_dir",       26, ITEM(temporary_dir, env_string)},
#line 33 "confitems.gperf"
      {"run_second_cpp",      23, ITEM(run_second_cpp, bool)},
      {"",0,NULL,0,NULL},
#line 18 "confitems.gperf"
      {"direct_mode",          8, ITEM(direct_mode, bool)},
      {"",0,NULL,0,NULL},
#line 22 "confitems.gperf"
      {"hash_dir",            12, ITEM(hash_dir, bool)},
#line 21 "confitems.gperf"
      {"hard_link",           11, ITEM(hard_link, bool)},
#line 37 "confitems.gperf"
      {"umask",               27, ITEM(umask, umask)},
#line 23 "confitems.gperf"
      {"ignore_headers_in_manifest", 13, ITEM(ignore_headers_in_manifest, env_string)},
>>>>>>> c91de3eb
      {"",0,NULL,0,NULL}, {"",0,NULL,0,NULL},
#line 28 "confitems.gperf"
      {"memcached_only",      18, ITEM(memcached_only, bool)},
      {"",0,NULL,0,NULL},
#line 27 "confitems.gperf"
      {"memcached_conf",      17, ITEM(memcached_conf, string)}
    };

  if (len <= MAX_WORD_LENGTH && len >= MIN_WORD_LENGTH)
    {
      register int key = confitems_hash (str, len);

      if (key <= MAX_HASH_VALUE && key >= 0)
        {
          register const char *s = wordlist[key].name;

          if (*str == *s && !strcmp (str + 1, s + 1))
            return &wordlist[key];
        }
    }
  return 0;
}
<<<<<<< HEAD
static const size_t CONFITEMS_TOTAL_KEYWORDS = 31;
=======
static const size_t CONFITEMS_TOTAL_KEYWORDS = 29;
>>>>>>> c91de3eb
<|MERGE_RESOLUTION|>--- conflicted
+++ resolved
@@ -31,7 +31,7 @@
 
 #line 8 "confitems.gperf"
 struct conf_item;
-/* maximum key range = 41, duplicates = 0 */
+/* maximum key range = 60, duplicates = 0 */
 
 #ifdef __GNUC__
 __inline
@@ -45,61 +45,32 @@
 {
   static const unsigned char asso_values[] =
     {
-<<<<<<< HEAD
-      50, 50, 50, 50, 50, 50, 50, 50, 50, 50,
-      50, 50, 50, 50, 50, 50, 50, 50, 50, 50,
-      50, 50, 50, 50, 50, 50, 50, 50, 50, 50,
-      50, 50, 50, 50, 50, 50, 50, 50, 50, 50,
-      50, 50, 50, 50, 50, 50, 50, 50, 50, 50,
-      50, 50, 50, 50, 50, 50, 50, 50, 50, 50,
-      50, 50, 50, 50, 50, 50, 50, 50, 50, 50,
-      50, 50, 50, 50, 50, 50, 50, 50, 50, 50,
-      50, 50, 50, 50, 50, 50, 50, 50, 50, 50,
-      50, 50, 50, 50, 50, 50, 50, 50, 18,  5,
-       5,  0, 10, 50,  0,  0, 50, 13,  3, 25,
-      20, 50, 25, 50,  0,  0, 15,  5, 50, 50,
-      50,  8, 50, 50, 50, 50, 50, 50, 50, 50,
-      50, 50, 50, 50, 50, 50, 50, 50, 50, 50,
-      50, 50, 50, 50, 50, 50, 50, 50, 50, 50,
-      50, 50, 50, 50, 50, 50, 50, 50, 50, 50,
-      50, 50, 50, 50, 50, 50, 50, 50, 50, 50,
-      50, 50, 50, 50, 50, 50, 50, 50, 50, 50,
-      50, 50, 50, 50, 50, 50, 50, 50, 50, 50,
-      50, 50, 50, 50, 50, 50, 50, 50, 50, 50,
-      50, 50, 50, 50, 50, 50, 50, 50, 50, 50,
-      50, 50, 50, 50, 50, 50, 50, 50, 50, 50,
-      50, 50, 50, 50, 50, 50, 50, 50, 50, 50,
-      50, 50, 50, 50, 50, 50, 50, 50, 50, 50,
-      50, 50, 50, 50, 50, 50, 50, 50, 50, 50,
-      50, 50, 50, 50, 50, 50
-=======
-      45, 45, 45, 45, 45, 45, 45, 45, 45, 45,
-      45, 45, 45, 45, 45, 45, 45, 45, 45, 45,
-      45, 45, 45, 45, 45, 45, 45, 45, 45, 45,
-      45, 45, 45, 45, 45, 45, 45, 45, 45, 45,
-      45, 45, 45, 45, 45, 45, 45, 45, 45, 45,
-      45, 45, 45, 45, 45, 45, 45, 45, 45, 45,
-      45, 45, 45, 45, 45, 45, 45, 45, 45, 45,
-      45, 45, 45, 45, 45, 45, 45, 45, 45, 45,
-      45, 45, 45, 45, 45, 45, 45, 45, 45, 45,
-      45, 45, 45, 45, 45, 45, 45,  0, 13,  0,
-      15, 10, 45,  5, 30, 10, 45, 45, 10, 20,
-       5,  0,  0, 45,  5,  0, 10, 15, 45, 45,
-      15, 45, 45, 45, 45, 45, 45, 45, 45, 45,
-      45, 45, 45, 45, 45, 45, 45, 45, 45, 45,
-      45, 45, 45, 45, 45, 45, 45, 45, 45, 45,
-      45, 45, 45, 45, 45, 45, 45, 45, 45, 45,
-      45, 45, 45, 45, 45, 45, 45, 45, 45, 45,
-      45, 45, 45, 45, 45, 45, 45, 45, 45, 45,
-      45, 45, 45, 45, 45, 45, 45, 45, 45, 45,
-      45, 45, 45, 45, 45, 45, 45, 45, 45, 45,
-      45, 45, 45, 45, 45, 45, 45, 45, 45, 45,
-      45, 45, 45, 45, 45, 45, 45, 45, 45, 45,
-      45, 45, 45, 45, 45, 45, 45, 45, 45, 45,
-      45, 45, 45, 45, 45, 45, 45, 45, 45, 45,
-      45, 45, 45, 45, 45, 45, 45, 45, 45, 45,
-      45, 45, 45, 45, 45, 45
->>>>>>> c91de3eb
+      65, 65, 65, 65, 65, 65, 65, 65, 65, 65,
+      65, 65, 65, 65, 65, 65, 65, 65, 65, 65,
+      65, 65, 65, 65, 65, 65, 65, 65, 65, 65,
+      65, 65, 65, 65, 65, 65, 65, 65, 65, 65,
+      65, 65, 65, 65, 65, 65, 65, 65, 65, 65,
+      65, 65, 65, 65, 65, 65, 65, 65, 65, 65,
+      65, 65, 65, 65, 65, 65, 65, 65, 65, 65,
+      65, 65, 65, 65, 65, 65, 65, 65, 65, 65,
+      65, 65, 65, 65, 65, 65, 65, 65, 65, 65,
+      65, 65, 65, 65, 65, 65, 65, 65, 35, 20,
+       5,  0, 50, 65, 30,  5, 65, 20,  5,  0,
+       0, 65,  0, 65,  0,  0, 10,  0, 65, 65,
+      65, 30, 65, 65, 65, 65, 65, 65, 65, 65,
+      65, 65, 65, 65, 65, 65, 65, 65, 65, 65,
+      65, 65, 65, 65, 65, 65, 65, 65, 65, 65,
+      65, 65, 65, 65, 65, 65, 65, 65, 65, 65,
+      65, 65, 65, 65, 65, 65, 65, 65, 65, 65,
+      65, 65, 65, 65, 65, 65, 65, 65, 65, 65,
+      65, 65, 65, 65, 65, 65, 65, 65, 65, 65,
+      65, 65, 65, 65, 65, 65, 65, 65, 65, 65,
+      65, 65, 65, 65, 65, 65, 65, 65, 65, 65,
+      65, 65, 65, 65, 65, 65, 65, 65, 65, 65,
+      65, 65, 65, 65, 65, 65, 65, 65, 65, 65,
+      65, 65, 65, 65, 65, 65, 65, 65, 65, 65,
+      65, 65, 65, 65, 65, 65, 65, 65, 65, 65,
+      65, 65, 65, 65, 65, 65
     };
   return len + asso_values[(unsigned char)str[len - 1]] + asso_values[(unsigned char)str[0]];
 }
@@ -116,157 +87,99 @@
 {
   enum
     {
-<<<<<<< HEAD
-      TOTAL_KEYWORDS = 31,
-=======
-      TOTAL_KEYWORDS = 29,
->>>>>>> c91de3eb
+      TOTAL_KEYWORDS = 32,
       MIN_WORD_LENGTH = 4,
       MAX_WORD_LENGTH = 26,
-      MIN_HASH_VALUE = 4,
-      MAX_HASH_VALUE = 44
+      MIN_HASH_VALUE = 5,
+      MAX_HASH_VALUE = 64
     };
 
   static const struct conf_item wordlist[] =
     {
       {"",0,NULL,0,NULL}, {"",0,NULL,0,NULL},
       {"",0,NULL,0,NULL}, {"",0,NULL,0,NULL},
-#line 27 "confitems.gperf"
-      {"path",                17, ITEM(path, env_string)},
-      {"",0,NULL,0,NULL}, {"",0,NULL,0,NULL},
-      {"",0,NULL,0,NULL},
-<<<<<<< HEAD
+      {"",0,NULL,0,NULL},
+#line 38 "confitems.gperf"
+      {"stats",               28, ITEM(stats, bool)},
+      {"",0,NULL,0,NULL},
+#line 35 "confitems.gperf"
+      {"recache",             25, ITEM(recache, bool)},
+#line 26 "confitems.gperf"
+      {"max_size",            16, ITEM(max_size, size)},
+#line 25 "confitems.gperf"
+      {"max_files",           15, ITEM(max_files, unsigned)},
 #line 37 "confitems.gperf"
-      {"stats",               27, ITEM(stats, bool)},
-      {"",0,NULL,0,NULL},
-#line 34 "confitems.gperf"
-      {"recache",             24, ITEM(recache, bool)},
-#line 22 "confitems.gperf"
-      {"hash_dir",            12, ITEM(hash_dir, bool)},
-      {"",0,NULL,0,NULL},
-#line 36 "confitems.gperf"
-      {"sloppiness",          26, ITEM(sloppiness, sloppiness)},
+      {"sloppiness",          27, ITEM(sloppiness, sloppiness)},
+      {"",0,NULL,0,NULL},
+#line 19 "confitems.gperf"
+      {"disable",              9, ITEM(disable, bool)},
 #line 24 "confitems.gperf"
       {"log_file",            14, ITEM(log_file, env_string)},
-#line 19 "confitems.gperf"
-      {"disable",              9, ITEM(disable, bool)},
-=======
->>>>>>> c91de3eb
+#line 36 "confitems.gperf"
+      {"run_second_cpp",      26, ITEM(run_second_cpp, bool)},
+      {"",0,NULL,0,NULL},
+#line 18 "confitems.gperf"
+      {"direct_mode",          8, ITEM(direct_mode, bool)},
+      {"",0,NULL,0,NULL},
+#line 31 "confitems.gperf"
+      {"prefix_command_cpp",  21, ITEM(prefix_command_cpp, env_string)},
+#line 30 "confitems.gperf"
+      {"prefix_command",      20, ITEM(prefix_command, env_string)},
+      {"",0,NULL,0,NULL}, {"",0,NULL,0,NULL},
+      {"",0,NULL,0,NULL},
+#line 39 "confitems.gperf"
+      {"temporary_dir",       29, ITEM(temporary_dir, env_string)},
+#line 34 "confitems.gperf"
+      {"read_only_memcached", 24, ITEM(read_only_memcached, bool)},
+#line 40 "confitems.gperf"
+      {"umask",               30, ITEM(umask, umask)},
+#line 33 "confitems.gperf"
+      {"read_only_direct",    23, ITEM(read_only_direct, bool)},
+      {"",0,NULL,0,NULL},
 #line 13 "confitems.gperf"
       {"compiler",             3, ITEM(compiler, string)},
 #line 11 "confitems.gperf"
       {"cache_dir",            1, ITEM(cache_dir, env_string)},
       {"",0,NULL,0,NULL},
-<<<<<<< HEAD
-#line 18 "confitems.gperf"
-      {"direct_mode",          8, ITEM(direct_mode, bool)},
-#line 31 "confitems.gperf"
-      {"read_only",           21, ITEM(read_only, bool)},
-#line 40 "confitems.gperf"
-      {"unify",               30, ITEM(unify, bool)},
-#line 20 "confitems.gperf"
-      {"extra_files_to_hash", 10, ITEM(extra_files_to_hash, env_string)},
-      {"",0,NULL,0,NULL},
+#line 15 "confitems.gperf"
+      {"compression",          5, ITEM(compression, bool)},
+      {"",0,NULL,0,NULL},
+#line 17 "confitems.gperf"
+      {"cpp_extension",        7, ITEM(cpp_extension, string)},
+#line 29 "confitems.gperf"
+      {"path",                19, ITEM(path, env_string)},
+#line 41 "confitems.gperf"
+      {"unify",               31, ITEM(unify, bool)},
 #line 12 "confitems.gperf"
       {"cache_dir_levels",     2, ITEM_V(cache_dir_levels, unsigned, dir_levels)},
-#line 21 "confitems.gperf"
-      {"hard_link",           11, ITEM(hard_link, bool)},
-#line 39 "confitems.gperf"
-      {"umask",               29, ITEM(umask, umask)},
-#line 33 "confitems.gperf"
-      {"read_only_memcached", 23, ITEM(read_only_memcached, bool)},
+      {"",0,NULL,0,NULL},
+#line 22 "confitems.gperf"
+      {"hash_dir",            12, ITEM(hash_dir, bool)},
+#line 32 "confitems.gperf"
+      {"read_only",           22, ITEM(read_only, bool)},
+      {"",0,NULL,0,NULL},
+#line 23 "confitems.gperf"
+      {"ignore_headers_in_manifest", 13, ITEM(ignore_headers_in_manifest, env_string)},
 #line 16 "confitems.gperf"
       {"compression_level",    6, ITEM(compression_level, unsigned)},
 #line 10 "confitems.gperf"
       {"base_dir",             0, ITEM_V(base_dir, env_string, absolute_path)},
-      {"",0,NULL,0,NULL},
-#line 38 "confitems.gperf"
-      {"temporary_dir",       28, ITEM(temporary_dir, env_string)},
-#line 29 "confitems.gperf"
-      {"path",                19, ITEM(path, env_string)},
-      {"",0,NULL,0,NULL},
-#line 32 "confitems.gperf"
-      {"read_only_direct",    22, ITEM(read_only_direct, bool)},
+#line 28 "confitems.gperf"
+      {"memcached_only",      18, ITEM(memcached_only, bool)},
+      {"",0,NULL,0,NULL}, {"",0,NULL,0,NULL},
+      {"",0,NULL,0,NULL}, {"",0,NULL,0,NULL},
+#line 20 "confitems.gperf"
+      {"extra_files_to_hash", 10, ITEM(extra_files_to_hash, env_string)},
+      {"",0,NULL,0,NULL}, {"",0,NULL,0,NULL},
+      {"",0,NULL,0,NULL}, {"",0,NULL,0,NULL},
 #line 14 "confitems.gperf"
       {"compiler_check",       4, ITEM(compiler_check, string)},
-=======
-#line 15 "confitems.gperf"
-      {"compression",          5, ITEM(compression, bool)},
-      {"",0,NULL,0,NULL},
-#line 17 "confitems.gperf"
-      {"cpp_extension",        7, ITEM(cpp_extension, string)},
-#line 14 "confitems.gperf"
-      {"compiler_check",       4, ITEM(compiler_check, string)},
-#line 35 "confitems.gperf"
-      {"stats",               25, ITEM(stats, bool)},
-#line 12 "confitems.gperf"
-      {"cache_dir_levels",     2, ITEM_V(cache_dir_levels, unsigned, dir_levels)},
-#line 16 "confitems.gperf"
-      {"compression_level",    6, ITEM(compression_level, unsigned)},
-#line 24 "confitems.gperf"
-      {"log_file",            14, ITEM(log_file, env_string)},
-#line 28 "confitems.gperf"
-      {"prefix_command",      18, ITEM(prefix_command, env_string)},
-#line 34 "confitems.gperf"
-      {"sloppiness",          24, ITEM(sloppiness, sloppiness)},
-#line 10 "confitems.gperf"
-      {"base_dir",             0, ITEM_V(base_dir, env_string, absolute_path)},
-#line 32 "confitems.gperf"
-      {"recache",             22, ITEM(recache, bool)},
-#line 29 "confitems.gperf"
-      {"prefix_command_cpp",  19, ITEM(prefix_command_cpp, env_string)},
-#line 30 "confitems.gperf"
-      {"read_only",           20, ITEM(read_only, bool)},
-#line 38 "confitems.gperf"
-      {"unify",               28, ITEM(unify, bool)},
-      {"",0,NULL,0,NULL}, {"",0,NULL,0,NULL},
->>>>>>> c91de3eb
-#line 26 "confitems.gperf"
-      {"max_size",            16, ITEM(max_size, size)},
-#line 25 "confitems.gperf"
-      {"max_files",           15, ITEM(max_files, unsigned)},
-<<<<<<< HEAD
-      {"",0,NULL,0,NULL},
-#line 15 "confitems.gperf"
-      {"compression",          5, ITEM(compression, bool)},
-      {"",0,NULL,0,NULL},
-#line 17 "confitems.gperf"
-      {"cpp_extension",        7, ITEM(cpp_extension, string)},
-#line 35 "confitems.gperf"
-      {"run_second_cpp",      25, ITEM(run_second_cpp, bool)},
-      {"",0,NULL,0,NULL},
-#line 23 "confitems.gperf"
-      {"ignore_headers_in_manifest", 13, ITEM(ignore_headers_in_manifest, env_string)},
-      {"",0,NULL,0,NULL}, {"",0,NULL,0,NULL},
-#line 30 "confitems.gperf"
-      {"prefix_command",      20, ITEM(prefix_command, env_string)},
-=======
-      {"",0,NULL,0,NULL},
-#line 31 "confitems.gperf"
-      {"read_only_direct",    21, ITEM(read_only_direct, bool)},
-#line 19 "confitems.gperf"
-      {"disable",              9, ITEM(disable, bool)},
-#line 36 "confitems.gperf"
-      {"temporary_dir",       26, ITEM(temporary_dir, env_string)},
-#line 33 "confitems.gperf"
-      {"run_second_cpp",      23, ITEM(run_second_cpp, bool)},
-      {"",0,NULL,0,NULL},
-#line 18 "confitems.gperf"
-      {"direct_mode",          8, ITEM(direct_mode, bool)},
-      {"",0,NULL,0,NULL},
-#line 22 "confitems.gperf"
-      {"hash_dir",            12, ITEM(hash_dir, bool)},
+      {"",0,NULL,0,NULL}, {"",0,NULL,0,NULL},
+      {"",0,NULL,0,NULL}, {"",0,NULL,0,NULL},
 #line 21 "confitems.gperf"
       {"hard_link",           11, ITEM(hard_link, bool)},
-#line 37 "confitems.gperf"
-      {"umask",               27, ITEM(umask, umask)},
-#line 23 "confitems.gperf"
-      {"ignore_headers_in_manifest", 13, ITEM(ignore_headers_in_manifest, env_string)},
->>>>>>> c91de3eb
-      {"",0,NULL,0,NULL}, {"",0,NULL,0,NULL},
-#line 28 "confitems.gperf"
-      {"memcached_only",      18, ITEM(memcached_only, bool)},
-      {"",0,NULL,0,NULL},
+      {"",0,NULL,0,NULL}, {"",0,NULL,0,NULL},
+      {"",0,NULL,0,NULL}, {"",0,NULL,0,NULL},
 #line 27 "confitems.gperf"
       {"memcached_conf",      17, ITEM(memcached_conf, string)}
     };
@@ -285,8 +198,4 @@
     }
   return 0;
 }
-<<<<<<< HEAD
-static const size_t CONFITEMS_TOTAL_KEYWORDS = 31;
-=======
-static const size_t CONFITEMS_TOTAL_KEYWORDS = 29;
->>>>>>> c91de3eb
+static const size_t CONFITEMS_TOTAL_KEYWORDS = 32;