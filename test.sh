--- conflicted
+++ resolved
@@ -317,15 +317,9 @@
     fi
 
     # strictly speaking should be 4 - RECACHE causes a double counting!
-<<<<<<< HEAD
-    $CCACHE_NOFILES checkstat 'files in cache' 4
+    $CCACHE_NOFILES checkstat 'files in cache' 6
     $CCACHE -c > /dev/null
-    $CCACHE_NOFILES checkstat 'files in cache' 4
-=======
-    checkstat 'files in cache' 6
-    $CCACHE -c > /dev/null
-    checkstat 'files in cache' 6
->>>>>>> 1cfdf735
+    $CCACHE_NOFILES checkstat 'files in cache' 6
 
     testname="CCACHE_HASHDIR"
     CCACHE_HASHDIR=1 $CCACHE_COMPILE -c test1.c -g -O -O
@@ -334,13 +328,8 @@
 
     CCACHE_HASHDIR=1 $CCACHE_COMPILE -c test1.c -g -O -O
     checkstat 'cache hit (preprocessed)' 6
-<<<<<<< HEAD
-    checkstat 'cache miss' 5
-    $CCACHE_NOFILES checkstat 'files in cache' 5
-=======
     checkstat 'cache miss' 7
-    checkstat 'files in cache' 7
->>>>>>> 1cfdf735
+    $CCACHE_NOFILES checkstat 'files in cache' 7
 
     testname="comments"
     echo '/* a silly comment */' > test1-comment.c
@@ -369,13 +358,8 @@
         $CCACHE_COMPILE -c $f
     done
     checkstat 'cache hit (preprocessed)' 8
-<<<<<<< HEAD
-    checkstat 'cache miss' 37
-    $CCACHE_NOFILES checkstat 'files in cache' 37
-=======
     checkstat 'cache miss' 39
-    checkstat 'files in cache' 39
->>>>>>> 1cfdf735
+    $CCACHE_NOFILES checkstat 'files in cache' 39
 
     $CCACHE -C >/dev/null
 
