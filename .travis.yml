language: c

addons:
    apt:
        packages:
            - gperf
            - elfutils
            - zlib1g-dev
<<<<<<< HEAD
            - lib32z1-dev
            - libmemcached-dev
            - libmemcached-tools
            - memcached
=======
>>>>>>> 554195a8

os:
    - linux
    - osx

compiler:
    - gcc
    - clang

matrix:
    include:
        - os: linux
          compiler: gcc
          sudo: required
          dist: trusty
          env: FEATURES="--enable-memcached"
          env: CFLAGS="-m32 -g -O2" HOST="--host=i386-linux-gnu"
          addons:
              apt:
                  packages:
                      - gcc-multilib
                      - lib32z1-dev
        - os: linux
          compiler: i686-w64-mingw32-gcc
          env: HOST="--host=i686-w64-mingw32" TEST="unittest/run.exe"
          addons:
              apt:
                  packages:
                      - gcc-mingw-w64-i686
        - os: linux
          compiler: clang
          env: CFLAGS="-fsanitize=undefined" ASAN_OPTIONS="detect_leaks=0"
        - os: linux
          compiler: clang
          env: CFLAGS="-fsanitize=address -g" ASAN_OPTIONS="detect_leaks=0"
        - os: linux
          compiler: clang
          env: PATH="/usr/bin:$PATH" TEST=analyze
          addons:
              apt:
                  packages:
                      - clang    # scan-build
                      - gperf
        - os: linux
          compiler: gcc
          env: CUDA=8.0.61-1
          sudo: required
          before_install:
              - source ./.travis/install_cuda.sh

    exclude:
        - os: osx
          compiler: gcc

script:
    - ./autogen.sh
    - ./configure $HOST $FEATURES
    - make
    - make ${TEST:-test}<|MERGE_RESOLUTION|>--- conflicted
+++ resolved
@@ -6,13 +6,9 @@
             - gperf
             - elfutils
             - zlib1g-dev
-<<<<<<< HEAD
-            - lib32z1-dev
             - libmemcached-dev
             - libmemcached-tools
             - memcached
-=======
->>>>>>> 554195a8
 
 os:
     - linux
